--- conflicted
+++ resolved
@@ -4,19 +4,12 @@
 
 ## Inputs
 
-<<<<<<< HEAD
 | Name             | Description                                  | Required | Default |
 | ---------------- | -------------------------------------------- | -------- | ------- |
 | path             | Coverage file path; use `__auto__` to infer   | no       | `__auto__` |
 | format           | Coverage format (`cobertura` or `lcov`)       | no       | `cobertura` |
 | access-token     | CodeScene project access token                | yes      |         |
 | installer-checksum | SHA-256 checksum of the installer script    | no       |         |
-=======
-| Name  | Description                                | Required | Default |
-| ----- | ------------------------------------------ | -------- | ------- |
-| path  | Coverage file path; use `__auto__` to infer | no       | `__auto__` |
-| format | Coverage format (`cobertura` or `lcov`) | no       | `cobertura` |
->>>>>>> 8dd03846
 
 If `path` is left as `__auto__`, the action will look for `lcov.info` when
 `format` is `lcov`, or `coverage.xml` when `format` is `cobertura`.
@@ -66,28 +59,12 @@
     cs-coverage-cache-${{ runner.os }}-${{ major_minor }}
 ```
 
-<<<<<<< HEAD
 ### Requirements
 
 - Provide an `access-token` so the installer can download the CLI and
   authenticate uploads.
 - Set `installer-checksum` to the published SHA-256 checksum to guard against
   tampering (optional).
-=======
-## Caching
-
-The CodeScene Coverage CLI is stored in `~/.local/bin/cs-coverage` and cached
-with [actions/cache](https://github.com/actions/cache). The cache key combines
-the runner OS and the CLI version extracted from the installer script. The cache
-is restored at the start of the job and saved after the job finishes.
-
-### Requirements
-
-- `CS_ACCESS_TOKEN` must be provided so the installer can download the CLI and
-  to authenticate uploads.
-- `CODESCENE_CLI_SHA256` should be set to the published checksum of the
-  installer to guard against tampering (optional).
->>>>>>> 8dd03846
 
 ### Extent and limitations
 
