# shared-actions

GitHub Actions

## Available actions

<<<<<<< HEAD
| Name | Path | Latest major |
| ---- | ---- | ------------ |
| Export Postgres URL | `.github/actions/export-postgres-url` | v1 |
| Generate coverage | `.github/actions/generate-coverage` | v1 |
| Setup Rust | `.github/actions/setup-rust` | v1 |
| Release to PyPI (uv) | `.github/actions/release-to-pypi-uv` | v1 |
| Upload CodeScene Coverage | `.github/actions/upload-codescene-coverage` | v1 |
| Ratchet coverage | `.github/actions/ratchet-coverage` | v1 |
| Rust build release | `.github/actions/rust-build-release` | v1 |
=======
| Name                      | Path                                        | Latest major |
| ------------------------- | ------------------------------------------- | ------------ |
| Export Postgres URL       | `.github/actions/export-postgres-url`       | v1           |
| Generate coverage         | `.github/actions/generate-coverage`         | v1           |
| Setup Rust                | `.github/actions/setup-rust`                | v1           |
| Upload CodeScene Coverage | `.github/actions/upload-codescene-coverage` | v1           |
| Ratchet coverage          | `.github/actions/ratchet-coverage`          | v1           |
| Rust build release        | `.github/actions/rust-build-release`        | v1           |
>>>>>>> a340db5b

## Development

Format, validate and test the repository:

```sh
make fmt
make test
```<|MERGE_RESOLUTION|>--- conflicted
+++ resolved
@@ -4,17 +4,6 @@
 
 ## Available actions
 
-<<<<<<< HEAD
-| Name | Path | Latest major |
-| ---- | ---- | ------------ |
-| Export Postgres URL | `.github/actions/export-postgres-url` | v1 |
-| Generate coverage | `.github/actions/generate-coverage` | v1 |
-| Setup Rust | `.github/actions/setup-rust` | v1 |
-| Release to PyPI (uv) | `.github/actions/release-to-pypi-uv` | v1 |
-| Upload CodeScene Coverage | `.github/actions/upload-codescene-coverage` | v1 |
-| Ratchet coverage | `.github/actions/ratchet-coverage` | v1 |
-| Rust build release | `.github/actions/rust-build-release` | v1 |
-=======
 | Name                      | Path                                        | Latest major |
 | ------------------------- | ------------------------------------------- | ------------ |
 | Export Postgres URL       | `.github/actions/export-postgres-url`       | v1           |
@@ -23,7 +12,6 @@
 | Upload CodeScene Coverage | `.github/actions/upload-codescene-coverage` | v1           |
 | Ratchet coverage          | `.github/actions/ratchet-coverage`          | v1           |
 | Rust build release        | `.github/actions/rust-build-release`        | v1           |
->>>>>>> a340db5b
 
 ## Development
 
